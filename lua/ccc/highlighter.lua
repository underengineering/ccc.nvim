local api = vim.api

local config = require("ccc.config")
local utils = require("ccc.utils")
local rgb2hex = require("ccc.output.hex").str

---@alias ls_color { row: integer, start: integer, end_: integer, rgb: number[], alpha: number }

---@class Highlighter
---@field pickers ColorPicker[]
---@field picker_ns_id integer
---@field lsp_ns_id integer
---@field is_defined table<string, boolean> #Set. Keys are hexes.
---@field ft_filter table<string, boolean>
---@field lsp boolean
---@field hl_mode hl_mode
---@field attached_buffer table<integer, boolean>
---@field ls_colors table<integer, ls_color[]> #Keys are bufnr
local Highlighter = {}

function Highlighter:init()
    if self.pickers ~= nil then
        return
    end

    self.pickers = config.get("pickers")
    self.picker_ns_id = api.nvim_create_namespace("ccc-highlighter-picker")
    self.lsp_ns_id = api.nvim_create_namespace("ccc-highlighter-lsp")
    self.is_defined = {}
    local highlighter_config = config.get("highlighter")
    local filetypes = highlighter_config.filetypes
    local ft_filter = {}
    if #filetypes == 0 then
        for _, v in ipairs(highlighter_config.excludes) do
            ft_filter[v] = false
        end
        setmetatable(ft_filter, {
            __index = function()
                return true
            end,
        })
    else
        for _, v in ipairs(filetypes) do
            ft_filter[v] = true
        end
    end
    self.ft_filter = ft_filter
    self.lsp = highlighter_config.lsp
    self.hl_mode = config.get("highlight_mode")
    self.attached_buffer = {}
    self.ls_colors = {}

    api.nvim_create_autocmd("ColorScheme", {
        callback = function()
            -- Re-highlight only visible buffers.
            local visible_buf = {}
            for _, win in ipairs(api.nvim_list_wins()) do
                visible_buf[api.nvim_win_get_buf(win)] = true
            end
            self.is_defined = {}
            for bufnr in pairs(self.attached_buffer) do
                if visible_buf[bufnr] then
                    self:update(bufnr, 0, -1)
                else
                    self:disable(bufnr)
                end
            end
        end,
    })
end

---@param bufnr? integer
function Highlighter:enable(bufnr)
    self:init()
    if not self.ft_filter[vim.bo.filetype] then
        return
    end

    bufnr = utils.resolve_bufnr(bufnr)

    if self.attached_buffer[bufnr] then
        return
    end
    self.attached_buffer[bufnr] = true

    self:start(bufnr)

    api.nvim_buf_attach(bufnr, false, {
        on_lines = function(_, _, _, first_line, _, last_line)
            if self.attached_buffer[bufnr] == nil then
                return true
            end
            self:update(bufnr, first_line, last_line)
        end,
        on_detach = function()
            self.attached_buffer[bufnr] = nil
        end,
    })
end

---@param bufnr? integer
function Highlighter:disable(bufnr)
    self:init()
    bufnr = utils.resolve_bufnr(bufnr)
    self.attached_buffer[bufnr] = nil
    api.nvim_buf_clear_namespace(bufnr, self.picker_ns_id, 0, -1)
    api.nvim_buf_clear_namespace(bufnr, self.lsp_ns_id, 0, -1)
end

---@param bufnr? integer
function Highlighter:toggle(bufnr)
    self:init()
    bufnr = utils.resolve_bufnr(bufnr)
    if self.attached_buffer[bufnr] then
        self:disable(bufnr)
    else
        self:enable(bufnr)
    end
end

---@param bufnr integer
function Highlighter:start(bufnr)
    vim.schedule(function()
        if self.lsp then
            if not self:update_lsp(bufnr) then
                -- Wait for LS initialization
                vim.defer_fn(function()
                    if not self.attached_buffer[bufnr] then
                        return
                    end
                    if not self:update_lsp(bufnr) then
                        self:update_picker(bufnr, 0, -1)
                    end
                end, 200)
            end
        else
            self:update_picker(bufnr, 0, -1)
        end
    end)
end

---@param bufnr integer
---@param first_line integer 0-index
---@param last_line integer 0-index
function Highlighter:update(bufnr, first_line, last_line)
    vim.schedule(function()
        if not (self.lsp and self:update_lsp(bufnr)) then
            self:update_picker(bufnr, first_line, last_line)
        end
    end)
end

---@param rgb number[]
---@return string hl_name
function Highlighter:_get_or_create_hl(rgb)
    local hex = rgb2hex(rgb)
    local hl_name = "CccHighlighter" .. hex:sub(2)
    if not self.is_defined[hex] then
        local highlight = utils.create_highlight(hex, self.hl_mode)
        api.nvim_set_hl(0, hl_name, highlight)
        self.is_defined[hex] = true
    end
    return hl_name
end

---@param bufnr integer
---@return boolean available
function Highlighter:update_lsp(bufnr)
    if not api.nvim_buf_is_valid(bufnr) then
        return false
    end

    local available = false
    api.nvim_buf_clear_namespace(bufnr, self.lsp_ns_id, 0, -1)

    self.ls_colors[bufnr] = {}
    for _, client in pairs(vim.lsp.get_active_clients({ bufnr = bufnr })) do
        if client.server_capabilities.colorProvider then
<<<<<<< HEAD
            local param = { textDocument = vim.lsp.util.make_text_document_params() }
            ---@param err any
            ---@param color_informations lsp.ColorInformation[]
=======
            local param = { textDocument = vim.lsp.util.make_text_document_params(bufnr) }
>>>>>>> b3e400de
            client.request("textDocument/documentColor", param, function(err, color_informations)
                if err or color_informations == nil then
                    return
                end
                available = #color_informations > 0

                for _, color_info in ipairs(color_informations) do
                    local color = color_info.color
                    local range = color_info.range

                    local ls_color = self._create_ls_color(range, color)
                    table.insert(self.ls_colors[bufnr], ls_color)

                    local hl_name = self:_get_or_create_hl(ls_color.rgb)
                    api.nvim_buf_add_highlight(
                        0,
                        self.lsp_ns_id,
                        hl_name,
                        ls_color.row,
                        ls_color.start,
                        ls_color.end_
                    )
                end
            end)
        end
    end

    return available
end

---@param range lsp.Range
---@param color lsp.Color
---@return ls_color
function Highlighter._create_ls_color(range, color)
    local row = range.start.line
    local start = range.start.character
    local end_ = range["end"].character
    local rgb = { color.red, color.green, color.blue }
    local alpha = color.alpha or 1
    return { row = row, start = start, end_ = end_, rgb = rgb, alpha = alpha }
end

---@param bufnr? integer
---@return ls_color[]?
function Highlighter:get_ls_color(bufnr)
    bufnr = utils.resolve_bufnr(bufnr)
    if self.ls_colors then
        return self.ls_colors[bufnr]
    end
end

---@param bufnr integer
---@param start_row integer 0-index
---@param end_row integer 0-index
function Highlighter:update_picker(bufnr, start_row, end_row)
    if not api.nvim_buf_is_valid(bufnr) then
        return
    end

    api.nvim_buf_clear_namespace(bufnr, self.picker_ns_id, start_row, end_row)
    for i, line in ipairs(api.nvim_buf_get_lines(bufnr, start_row, end_row, false)) do
        local row = start_row + i - 1
        local init = 1
        while true do
            local start, end_, RGB
            for _, picker in ipairs(self.pickers) do
                local s_, e_, rgb = picker:parse_color(line, init)
                if s_ and (start == nil or s_ < start) then
                    start = s_
                    end_ = e_
                    RGB = rgb
                end
            end
            if RGB == nil then
                break
            end
<<<<<<< HEAD
            ---@cast RGB RGB
            local hex = rgb2hex(RGB)
            local hl_name = "CccHighlighter" .. hex:sub(2)
            if not self.is_defined[hex] then
                local highlight = utils.create_highlight(hex, self.hl_mode)
                api.nvim_set_hl(0, hl_name, highlight)
                self.is_defined[hex] = true
            end
=======
            local hl_name = self:_get_or_create_hl(RGB)
>>>>>>> b3e400de
            api.nvim_buf_add_highlight(bufnr, self.picker_ns_id, hl_name, row, start - 1, end_)
            init = end_ + 1
        end
    end
end

return Highlighter<|MERGE_RESOLUTION|>--- conflicted
+++ resolved
@@ -176,13 +176,9 @@
     self.ls_colors[bufnr] = {}
     for _, client in pairs(vim.lsp.get_active_clients({ bufnr = bufnr })) do
         if client.server_capabilities.colorProvider then
-<<<<<<< HEAD
             local param = { textDocument = vim.lsp.util.make_text_document_params() }
             ---@param err any
             ---@param color_informations lsp.ColorInformation[]
-=======
-            local param = { textDocument = vim.lsp.util.make_text_document_params(bufnr) }
->>>>>>> b3e400de
             client.request("textDocument/documentColor", param, function(err, color_informations)
                 if err or color_informations == nil then
                     return
@@ -259,18 +255,7 @@
             if RGB == nil then
                 break
             end
-<<<<<<< HEAD
-            ---@cast RGB RGB
-            local hex = rgb2hex(RGB)
-            local hl_name = "CccHighlighter" .. hex:sub(2)
-            if not self.is_defined[hex] then
-                local highlight = utils.create_highlight(hex, self.hl_mode)
-                api.nvim_set_hl(0, hl_name, highlight)
-                self.is_defined[hex] = true
-            end
-=======
             local hl_name = self:_get_or_create_hl(RGB)
->>>>>>> b3e400de
             api.nvim_buf_add_highlight(bufnr, self.picker_ns_id, hl_name, row, start - 1, end_)
             init = end_ + 1
         end
