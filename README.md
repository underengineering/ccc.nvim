## Selectable input/output mode

![toggle](https://user-images.githubusercontent.com/82267684/190847776-81763c84-2662-4693-97df-b15e8d9115ec.gif)

## Restore previously used colors

![prev](https://user-images.githubusercontent.com/82267684/190847777-e1f434f9-a8f9-4cb9-b496-cbd849e71a9c.gif)

## Colorizer

- LSP `textDocument/documentColor` is supported.
- Highlighting is possible without LSP and supports `hex`, `rgb()`, `hsl()`, 147 color names.
- Color names are disabled by default.

![image](https://user-images.githubusercontent.com/430272/192379267-7b069281-021a-4ee5-bc65-58def20f9c0d.png)

## Use multiple color spaces simultaneously

- Advanced settings
- See wiki

![multi](https://user-images.githubusercontent.com/82267684/190847778-751e7656-985b-47e7-890f-91339ee354e9.gif)

# ccc.nvim

**C**reate **C**olor **C**ode in neovim.

Super powerful color picker plugin.

- Features
    - No dependency.
    - RGB, HSL, CMYK, and other color space sliders for color creation.
    - Dynamic highlighting of sliders.
    - Restore previously used colors.
    - Selectable output formats.
    - Transparent slider for `rgb()` and `hsl()`.
    - Fast colorizer.

<<<<<<< HEAD
=======
- Requirement
    - neovim 0.8 +

>>>>>>> e9d29bbb
# Setup

If you do not want to change the default setting, there is no need to call `setup` (Empty `setup` is called automatically by plugin/ccc.lua).
See `ccc-option` in [doc](./doc/ccc.txt) for the options that can be used.
You can see the default options [here](./lua/ccc/config/default.lua).

```lua
local ccc = require("ccc")
local mapping = ccc.mapping
ccc.setup({
    -- Your favorite settings
})
```

# Interface

This plugin provides five commands and one mapping.

- `:CccPick`
	- Detects and replaces the color under the cursor.
    - Detectable formats are defined in `ccc-option-pickers` (See [doc](./doc/ccc.txt)).
    - If nothing is detected, the color is inserted at a cursor position.

- `<Plug>(ccc-insert)`
    - Defined in insert mode.
    - Insert the color without detection.

- `:CccConvert`
    - Convert color formats directly without opening the UI.
    - The conversion rules are defined in `ccc-option-convert`.

- `:CccHighlighterToggle`
- `:CccHighlighterEnable`
- `:CccHighlighterDisable`
	- Highlight colors in the buffer.
    - The colors to be highlighted are those returned by textDocument/documentColor request or those registered in `ccc-option-pickers`.
	- Highlight is managed on a buffer-by-buffer basis, so you must use this command each time to enable highlight on a new buffer.
    - You can use `ccc-option-highlighter-auto-enable` to enable automatically on `BufEnter`.
	- The following options are available.
		- `ccc-option-highlighter-auto-enable`
		- `ccc-option-highlighter-filetypes`
		- `ccc-option-highlighter-excludes`
		- `ccc-option-highlighter-lsp`


# Action

All actions have been implemented as lua functions.
To customize, use `ccc-option-mappings`.

```lua
local ccc = require("ccc")
local mapping = ccc.mapping
```

- complete
    - Default mapping: `<CR>`
	- Close the UI and perform a replace or insert.
	- If open the previous colors pallet, select the color under the cursor.
    - `mapping.complete()`

- quit
    - Default mapping: `q`
    - Alias of `:quit`.
    - Cancel and close the UI without replace or insert.
    - `mapping.quit()`

- toggle_input_mode
    - Default mapping: `i`
    - Toggle input mode. See `ccc-option-inputs` in [doc](./doc/ccc.txt).
    - `mapping.toggle_input_mode()`

- toggle_output_mode
    - Default mapping: `o`
    - Toggle output mode. See `ccc-option-outputs` in [doc](./doc/ccc.txt).
    - `mapping.toggle_output_mode()`

- toggle_alpha
    - Default mapping: `a`
	- Toggle show/hide alpha (transparency) slider.
	- Transparency is used only when output mode is `css_rgb` or `css_hsl`.
    - `mapping.toggle_alpha()`

- toggle_prev_colors
    - Default mapping: `g`
    - Toggle show and hide the previous colors pallet.
    - `mapping.toggle_prev_colors()`
    - Use the following to move colors.
    - `goto_next`
    - `goto_prev`
    - `goto_tail`
    - `goto_head`

- goto_next
    - Default mapping: `w`
    - Go to next (right) color.
    - `mapping.goto_next()`

- goto_prev
    - Default mapping: `b`
    - Go to previous (left) color.
    - `mapping.goto_next()`

- goto_tail
    - Default mapping: `W`
    - Go to the last color.
    - `mapping.goto_next()`

- goto_head
    - Default mapping: `B`
    - Go to the first color.
    - `mapping.goto_next()`

- increase
    - Default mapping: `l` / `d` / `,` (1 / 5 / 10)
    - Increase the value times delta of the slider.
    - The delta is defined each color system, e.g. RGB is 1.
    - `mapping.increase1()`
    - `mapping.increase5()`
    - `mapping.increase10()`
    - `ccc.delta(integer)`

- decrease
    - Default mapping: `h` / `s` / `m` (1 / 5 / 10)
    - Decrease the value times delta of the slider.
    - The delta is defined each color system, e.g. RGB is 1.
    - `mapping.decrease1()`
    - `mapping.decrease5()`
    - `mapping.decrease10()`
    - `ccc.delta(integer)`

- set
    - Default mapping: `H` / `M` / `L` (0 / 50 / 100), `1` - `9` (10% - 90%)
    - Set the value of the slider as a percentage.
    - `mapping.set0()`
    - `mapping.set50()`
    - `mapping.set100()`
    - `ccc.set_percent(integer)`<|MERGE_RESOLUTION|>--- conflicted
+++ resolved
@@ -36,12 +36,9 @@
     - Transparent slider for `rgb()` and `hsl()`.
     - Fast colorizer.
 
-<<<<<<< HEAD
-=======
-- Requirement
-    - neovim 0.8 +
+- Requirements
+    - neovim 0.8+
 
->>>>>>> e9d29bbb
 # Setup
 
 If you do not want to change the default setting, there is no need to call `setup` (Empty `setup` is called automatically by plugin/ccc.lua).
